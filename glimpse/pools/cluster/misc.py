--- conflicted
+++ resolved
@@ -148,17 +148,9 @@
     time.sleep(1)  # Wait for workers to connect. This is necessary to make sure
                    # all subscribers get the QUIT message.
     commands.send_pyobj(Worker.CMD_PING)
-<<<<<<< HEAD
-    #~ time.sleep(1)  # Wait for all workers to respond.
-    wait_time = 3  # wait for three seconds
-    poll_timeout = 1  # poll for one second
+    poll_timeout = 1000  # poll for one second
     wait_start_time = time.time()
     while time.time() - wait_start_time < wait_time:
-=======
-    poll_timeout = 1000  # poll for one second
-    start_time = time.time()
-    while time.time() - start_time < wait_time:
->>>>>>> 1dcd53f7
       # Wait for input, with timeout given in milliseconds
       if poller.poll(timeout = poll_timeout):
         type_, payload = responses.recv_pyobj()
